import torch
import torch.nn as nn
from torch.utils.data import DataLoader
from typing import Callable, Iterable, Optional, Tuple, Type
from torch.utils.tensorboard import SummaryWriter
from sklearn.model_selection import StratifiedKFold

from crosslearner.training.history import EpochStats, History
from crosslearner.evaluation.evaluate import evaluate
from crosslearner.utils import set_seed

from crosslearner.models.acx import ACX, _get_activation
from crosslearner.training.grl import grad_reverse


def _make_regressor(inp: int, hid: Iterable[int] = (64, 64)) -> nn.Sequential:
    """Return a simple fully connected regressor.

    Args:
        inp: Number of input features.
        hid: Sizes of the hidden layers.

    Returns:
        Sequential network ending with a single linear output.
    """

    layers: list[nn.Module] = []
    d = inp
    for h in hid:
        layers += [nn.Linear(d, h), nn.ReLU()]
        d = h
    layers.append(nn.Linear(d, 1))
    return nn.Sequential(*layers)


def _make_propensity_net(inp: int, hid: Iterable[int] = (64, 64)) -> nn.Sequential:
    """Return a sigmoid-activated regressor for propensity scores."""

    net = _make_regressor(inp, hid)
    net.add_module("sigmoid", nn.Sigmoid())
    return net


def _estimate_nuisances(
    X: torch.Tensor,
    T: torch.Tensor,
    Y: torch.Tensor,
    *,
    folds: int = 5,
    lr: float = 1e-3,
    batch: int = 256,
    propensity_epochs: int = 500,
    outcome_epochs: int = 3,
    early_stop: int = 10,
    device: str,
    seed: int = 0,
) -> tuple[torch.Tensor, torch.Tensor, torch.Tensor]:
<<<<<<< HEAD
    """Return cross-fitted nuisance predictions.

    Args:
        X: Covariates ``(n, p)``.
        T: Treatment indicators ``(n, 1)``.
        Y: Observed outcomes ``(n, 1)``.
        folds: Number of cross-fitting folds.
        lr: Learning rate used for the nuisance regressors.
        batch: Mini-batch size for the outcome regressors.
        device: Device used for training the nuisances.
        seed: Random seed for reproducibility.

    Returns:
        Tuple ``(e_hat, mu0_hat, mu1_hat)`` with cross-fitted propensity and
        outcome predictions.
    """
=======
    """Return cross-fitted nuisance predictions with basic early stopping."""
>>>>>>> a0aa234e

    bce = nn.BCELoss()
    mse = nn.MSELoss()

    set_seed(seed)
    kfold = StratifiedKFold(folds, shuffle=True, random_state=seed)
    e_hat = torch.empty_like(T, device=device)
    mu0_hat = torch.empty_like(Y, device=device)
    mu1_hat = torch.empty_like(Y, device=device)

    for train_idx, val_idx in kfold.split(X.cpu(), T.cpu()):
        Xtr, Ttr, Ytr = X[train_idx], T[train_idx], Y[train_idx]
        Xva = X[val_idx]

        # split fold again for early stopping
        n = Xtr.shape[0]
        split = int(0.8 * n)
        X_train, X_val = Xtr[:split], Xtr[split:]
        T_train, T_val = Ttr[:split], Ttr[split:]
        Y_train, Y_val = Ytr[:split], Ytr[split:]

        prop = _make_propensity_net(X.shape[1]).to(device)
        opt_p = torch.optim.Adam(prop.parameters(), lr)
        best_state = {k: v.detach().clone() for k, v in prop.state_dict().items()}
        best_loss = float("inf")
        no_improve = 0
        for _ in range(propensity_epochs):
            pred = prop(X_train)
            loss = bce(pred, T_train)
            opt_p.zero_grad()
            loss.backward()
            opt_p.step()
            val_loss = bce(prop(X_val), T_val).item()
            if val_loss < best_loss - 1e-6:
                best_loss = val_loss
                best_state = {
                    k: v.detach().clone() for k, v in prop.state_dict().items()
                }
                no_improve = 0
            else:
                no_improve += 1
                if no_improve >= early_stop:
                    break
        prop.load_state_dict(best_state)
        e_hat[val_idx] = prop(Xva).detach()

        mu0 = _make_regressor(X.shape[1]).to(device)
        mu1 = _make_regressor(X.shape[1]).to(device)
        opt_mu = torch.optim.Adam(list(mu0.parameters()) + list(mu1.parameters()), lr)
        ds = torch.utils.data.TensorDataset(X_train, T_train, Y_train)
        val_ds = torch.utils.data.TensorDataset(X_val, T_val, Y_val)
        loader = torch.utils.data.DataLoader(ds, batch_size=batch, shuffle=True)
        best_mu0 = {k: v.detach().clone() for k, v in mu0.state_dict().items()}
        best_mu1 = {k: v.detach().clone() for k, v in mu1.state_dict().items()}
        best_val = float("inf")
        no_improve = 0
        for _ in range(outcome_epochs):
            for xb, tb, yb in loader:
                pred0, pred1 = mu0(xb), mu1(xb)
                loss = torch.tensor(0.0, device=device)
                mask0 = tb == 0
                mask1 = tb == 1
                if mask0.any():
                    loss = loss + mse(pred0[mask0], yb[mask0])
                if mask1.any():
                    loss = loss + mse(pred1[mask1], yb[mask1])
                opt_mu.zero_grad()
                loss.backward()
                opt_mu.step()
            with torch.no_grad():
                val_loss = 0.0
                count = 0
                for xb, tb, yb in torch.utils.data.DataLoader(val_ds, batch_size=batch):
                    pred0, pred1 = mu0(xb), mu1(xb)
                    mask0 = tb == 0
                    mask1 = tb == 1
                    loss = torch.tensor(0.0, device=device)
                    if mask0.any():
                        loss = loss + mse(pred0[mask0], yb[mask0])
                    if mask1.any():
                        loss = loss + mse(pred1[mask1], yb[mask1])
                    val_loss += loss.item()
                    count += 1
                val_loss /= max(count, 1)
                if val_loss < best_val - 1e-6:
                    best_val = val_loss
                    best_mu0 = {
                        k: v.detach().clone() for k, v in mu0.state_dict().items()
                    }
                    best_mu1 = {
                        k: v.detach().clone() for k, v in mu1.state_dict().items()
                    }
                    no_improve = 0
                else:
                    no_improve += 1
                    if no_improve >= early_stop:
                        break
        mu0.load_state_dict(best_mu0)
        mu1.load_state_dict(best_mu1)
        mu0_hat[val_idx] = mu0(Xva).detach()
        mu1_hat[val_idx] = mu1(Xva).detach()

    return e_hat, mu0_hat, mu1_hat


@torch.no_grad()
def _orthogonal_risk(
    tau_hat: torch.Tensor,
    y: torch.Tensor,
    t: torch.Tensor,
    e_hat: torch.Tensor,
    mu0_hat: torch.Tensor,
    mu1_hat: torch.Tensor,
) -> float:
    """Return the orthogonal risk.

    Args:
        tau_hat: Predicted treatment effects.
        y: Observed outcomes ``(n, 1)``.
        t: Treatment indicators ``(n, 1)``.
        e_hat: Cross-fitted propensity estimates.
        mu0_hat: Predicted outcome under control.
        mu1_hat: Predicted outcome under treatment.

    Returns:
        Scalar orthogonal risk value.
    """

    mse = nn.MSELoss()
    y_resid = y - torch.where(t.bool(), mu1_hat, mu0_hat)
    loss = mse(y_resid - (t - e_hat) * tau_hat, torch.zeros_like(y))
    return loss.item()


def train_acx(
    loader: DataLoader,
    p: int,
    *,
    rep_dim: int = 64,
    phi_layers: Iterable[int] | None = (128,),
    head_layers: Iterable[int] | None = (64,),
    disc_layers: Iterable[int] | None = (64,),
    activation: str | Callable[[], nn.Module] = "relu",
    phi_dropout: float = 0.0,
    head_dropout: float = 0.0,
    disc_dropout: float = 0.0,
    residual: bool = False,
    device: Optional[str] = None,
    seed: int | None = None,
    epochs: int = 30,
    alpha_out: float = 1.0,
    beta_cons: float = 10.0,
    gamma_adv: float = 1.0,
    lr_g: float = 1e-3,
    lr_d: float = 1e-3,
    optimizer: str | Type[torch.optim.Optimizer] = "adam",
    opt_g_kwargs: dict | None = None,
    opt_d_kwargs: dict | None = None,
    lr_scheduler: str | Type[torch.optim.lr_scheduler._LRScheduler] | None = None,
    sched_g_kwargs: dict | None = None,
    sched_d_kwargs: dict | None = None,
    grad_clip: float = 2.0,
    warm_start: int = 0,
    use_wgan_gp: bool = False,
    spectral_norm: bool = False,
    feature_matching: bool = False,
    label_smoothing: bool = False,
    instance_noise: bool = False,
    gradient_reversal: bool = False,
    ttur: bool = False,
    lambda_gp: float = 10.0,
    eta_fm: float = 5.0,
    grl_weight: float = 1.0,
    tensorboard_logdir: Optional[str] = None,
    weight_clip: Optional[float] = None,
    val_data: Optional[Tuple[torch.Tensor, torch.Tensor, torch.Tensor]] = None,
    risk_data: Optional[Tuple[torch.Tensor, torch.Tensor, torch.Tensor]] = None,
    risk_folds: int = 5,
    nuisance_propensity_epochs: int = 500,
    nuisance_outcome_epochs: int = 3,
    nuisance_early_stop: int = 10,
    patience: int = 0,
    verbose: bool = True,
    return_history: bool = False,
) -> ACX | tuple[ACX, History]:
    """Train AC-X model with optional GAN tricks.

    Args:
        loader: PyTorch dataloader yielding ``(X, T, Y)`` batches.
        p: Number of covariates.
        rep_dim: Dimensionality of the shared representation ``phi``.
        phi_layers: Hidden layers for the representation MLP.
        head_layers: Hidden layers for the outcome and effect heads.
        disc_layers: Hidden layers for the discriminator.
        activation: Activation function used in all networks.
        phi_dropout: Dropout probability for the representation MLP.
        head_dropout: Dropout probability for the outcome and effect heads.
        disc_dropout: Dropout probability for the discriminator.
        residual: Enable residual connections in all MLPs.
        device: Device string, defaults to CUDA if available.
        seed: Optional random seed for reproducibility.
        epochs: Number of training epochs.
        alpha_out: Weight of the outcome loss.
        beta_cons: Weight of the consistency term.
        gamma_adv: Weight of the adversarial loss.
        lr_g: Learning rate for generator parameters.
        lr_d: Learning rate for the discriminator.
        optimizer: Optimiser used for both generator and discriminator. Either
            a string (``"adam"``, ``"sgd"``, ``"adamw"`` or ``"rmsprop"``) or an
            optimiser class.
        opt_g_kwargs: Optional dictionary with extra arguments for the generator
            optimiser.
        opt_d_kwargs: Optional dictionary with extra arguments for the
            discriminator optimiser.
        lr_scheduler: Optional learning rate scheduler used for both optimisers.
            May be a string (``"step"``, ``"multistep"``, ``"exponential``",
            ``"cosine"`` or ``"plateau"``) or a scheduler class.
        sched_g_kwargs: Extra keyword arguments for the generator scheduler.
        sched_d_kwargs: Extra keyword arguments for the discriminator scheduler.
        grad_clip: Maximum gradient norm.
        warm_start: Number of epochs to train without adversary.
        use_wgan_gp: Use WGAN-GP loss for the discriminator.
        spectral_norm: Apply spectral normalization to all linear layers.
        feature_matching: Add feature matching loss.
        label_smoothing: Use label smoothing for the adversary.
        instance_noise: Inject Gaussian noise into real and fake samples.
        gradient_reversal: Use gradient reversal instead of the adversary.
        ttur: Enable the Two Time-Update Rule which freezes the discriminator
            once its loss drops below a threshold, allowing the generator to
            catch up.
        lambda_gp: Coefficient of the gradient penalty term used in the
            WGAN-GP objective. Only effective when ``use_wgan_gp`` is ``True``.
        eta_fm: Weight of the feature matching term.
        grl_weight: Scale of the gradient reversal layer.
        tensorboard_logdir: Directory for TensorBoard logs.
        weight_clip: Optional weight clipping for the discriminator.
        val_data: Tuple ``(X, mu0, mu1)`` for validation PEHE.
        risk_data: Optional tuple ``(X, T, Y)`` to early-stop on orthogonal risk
            when counterfactuals are unavailable.
        risk_folds: Number of cross-fitting folds for ``risk_data``.
        nuisance_propensity_epochs: Training epochs for the propensity model.
        nuisance_outcome_epochs: Training epochs for the outcome models.
        nuisance_early_stop: Early-stopping patience for nuisance models.
        patience: Early-stopping patience based on validation metric.
        verbose: Print progress every 5 epochs.
        return_history: If ``True`` also return training history.

    Returns:
        The trained ``ACX`` model. If ``return_history`` is ``True`` the
        function instead returns ``(model, history)`` where ``history`` is a
        list of :class:`EpochStats`.
    """
    device = device or ("cuda" if torch.cuda.is_available() else "cpu")
    if seed is not None:
        set_seed(seed)

    if grad_clip is not None and grad_clip < 0:
        raise ValueError("grad_clip must be non-negative")
    if weight_clip is not None and weight_clip <= 0:
        raise ValueError("weight_clip must be positive")

    # sanity check for feature dimension mismatches
    feat_dim = None
    try:
        feat_dim = loader.dataset[0][0].shape[-1]
    except Exception:
        # ignore datasets without random access
        pass
    if feat_dim is not None and feat_dim != p:
        raise ValueError(
            f"Input dimension mismatch: dataset has {feat_dim} features but p={p}"
        )

    activation_fn = _get_activation(activation)

    model = ACX(
        p,
        rep_dim=rep_dim,
        phi_layers=phi_layers,
        head_layers=head_layers,
        disc_layers=disc_layers,
        activation=activation_fn,
        phi_dropout=phi_dropout,
        head_dropout=head_dropout,
        disc_dropout=disc_dropout,
        residual=residual,
    ).to(device)
    if spectral_norm:
        for m in model.modules():
            if isinstance(m, nn.Linear):
                nn.utils.spectral_norm(m)

    if isinstance(optimizer, str):
        opt_name = optimizer.lower()
        optimisers = {
            "adam": torch.optim.Adam,
            "adamw": torch.optim.AdamW,
            "sgd": torch.optim.SGD,
            "rmsprop": torch.optim.RMSprop,
        }
        if opt_name not in optimisers:
            raise ValueError(f"Unknown optimizer '{optimizer}'")
        opt_cls = optimisers[opt_name]
    else:
        opt_cls = optimizer
    opt_g_kwargs = opt_g_kwargs or {}
    opt_d_kwargs = opt_d_kwargs or {}

    opt_g = opt_cls(
        list(model.phi.parameters())
        + list(model.mu0.parameters())
        + list(model.mu1.parameters())
        + list(model.tau.parameters()),
        lr=lr_g,
        **opt_g_kwargs,
    )
    opt_d = opt_cls(model.disc.parameters(), lr=lr_d, **opt_d_kwargs)

    sched_g_kwargs = sched_g_kwargs or {}
    sched_d_kwargs = sched_d_kwargs or {}
    sched_g = sched_d = None
    if lr_scheduler is not None:
        if isinstance(lr_scheduler, str):
            name = lr_scheduler.lower()
            schedulers = {
                "step": (
                    torch.optim.lr_scheduler.StepLR,
                    {"step_size": 1, "gamma": 0.9},
                ),
                "multistep": (
                    torch.optim.lr_scheduler.MultiStepLR,
                    {"milestones": [10, 20], "gamma": 0.1},
                ),
                "exponential": (torch.optim.lr_scheduler.ExponentialLR, {"gamma": 0.9}),
                "cosine": (torch.optim.lr_scheduler.CosineAnnealingLR, {"T_max": 10}),
                "plateau": (
                    torch.optim.lr_scheduler.ReduceLROnPlateau,
                    {"mode": "min", "factor": 0.1, "patience": 10},
                ),
            }
            if name not in schedulers:
                raise ValueError(f"Unknown lr scheduler '{lr_scheduler}'")
            sched_cls, default_args = schedulers[name]
            # Merge default arguments with user-supplied arguments
            sched_g_kwargs = {**default_args, **sched_g_kwargs}
            sched_d_kwargs = {**default_args, **sched_d_kwargs}
        else:
            sched_cls = lr_scheduler
        sched_g = sched_cls(opt_g, **sched_g_kwargs)
        sched_d = sched_cls(opt_d, **sched_d_kwargs)

    bce = nn.BCEWithLogitsLoss()
    mse = nn.MSELoss()

    history: History = []
    writer = SummaryWriter(tensorboard_logdir) if tensorboard_logdir else None
    best_val = float("inf")
    epochs_no_improve = 0
    best_state = None
    freeze_d = False

    if risk_data is not None:
        Xr, Tr, Yr = (v.to(device) for v in risk_data)
        e_hat_val, mu0_val, mu1_val = _estimate_nuisances(
            Xr,
            Tr,
            Yr,
            folds=risk_folds,
            device=device,
            propensity_epochs=nuisance_propensity_epochs,
            outcome_epochs=nuisance_outcome_epochs,
            early_stop=nuisance_early_stop,
        )

    for epoch in range(epochs):
        model.train()
        loss_d_sum = loss_g_sum = 0.0
        loss_y_sum = loss_cons_sum = loss_adv_sum = 0.0
        batch_count = 0
        for Xb, Tb, Yb in loader:
            Xb, Tb, Yb = Xb.to(device), Tb.to(device), Yb.to(device)
            if Tb.ndim == 1:
                Tb = Tb.unsqueeze(-1)
            if Yb.ndim == 1:
                Yb = Yb.unsqueeze(-1)
            Tb = Tb.float()
            Yb = Yb.float()
            with torch.no_grad():
                hb_det, m0_det, m1_det, _ = model(Xb)

            # warm start: train generator without adversary
            if warm_start > 0 and epoch < warm_start:
                hb, m0, m1, _ = model(Xb)
                loss_y = mse(torch.where(Tb.bool(), m1, m0), Yb)
                opt_g.zero_grad()
                loss_y.backward()
                # clip before stepping to avoid exploding gradients
                if grad_clip:
                    nn.utils.clip_grad_norm_(model.parameters(), grad_clip)
                opt_g.step()
                loss_y_sum += loss_y.item()
                loss_g_sum += loss_y.item()
                batch_count += 1
                continue

            # ------------- discriminator update -------------------------
            if not gradient_reversal:
                with torch.no_grad():
                    Ycf = torch.where(Tb.bool(), m0_det, m1_det)
                    Yb_disc = Yb
                    if instance_noise:
                        noise = torch.randn_like(Ycf) * max(
                            0.0, 0.2 * (1 - epoch / epochs)
                        )
                        Ycf = Ycf + noise
                        Yb_disc = Yb_disc + noise
                real_logits = model.discriminator(hb_det, Yb_disc, Tb)
                fake_logits = model.discriminator(hb_det, Ycf, Tb)
                if use_wgan_gp:
                    wdist = fake_logits.mean() - real_logits.mean()
                    gp = 0.0
                    if lambda_gp > 0:
                        eps = torch.rand_like(Yb_disc)
                        interpolates = eps * Yb_disc + (1 - eps) * Ycf
                        interpolates.requires_grad_(True)
                        interp_logits = model.discriminator(hb_det, interpolates, Tb)
                        grads = torch.autograd.grad(
                            outputs=interp_logits,
                            inputs=interpolates,
                            grad_outputs=torch.ones_like(interp_logits),
                            create_graph=True,
                            retain_graph=True,
                            only_inputs=True,
                        )[0]
                        gp = ((grads.norm(2, dim=1) - 1) ** 2).mean() * lambda_gp
                    loss_d = wdist + gp
                else:
                    real_lbl = torch.ones_like(real_logits)
                    fake_lbl = torch.zeros_like(fake_logits)
                    if label_smoothing:
                        real_lbl = real_lbl * 0.9
                        fake_lbl = fake_lbl + 0.1
                    loss_d = bce(real_logits, real_lbl) + bce(fake_logits, fake_lbl)
                if not freeze_d:
                    opt_d.zero_grad()
                    loss_d.backward()
                    opt_d.step()
                    if weight_clip is not None:
                        for p_ in model.disc.parameters():
                            p_.data.clamp_(-weight_clip, weight_clip)
                loss_d_sum += loss_d.item()

            # ------------- generator update -----------------------------
            hb, m0, m1, tau = model(Xb)
            m_obs = torch.where(Tb.bool(), m1, m0)
            loss_y = mse(m_obs, Yb)
            loss_cons = mse(tau, m1 - m0)
            Ycf = torch.where(Tb.bool(), m0, m1)
            loss_adv = torch.tensor(0.0, device=device)
            if not gradient_reversal:
                fake_logits = model.discriminator(hb, Ycf, Tb)
                if use_wgan_gp:
                    loss_adv = -fake_logits.mean()
                else:
                    real_lbl = torch.ones_like(fake_logits)
                    if label_smoothing:
                        real_lbl = real_lbl * 0.9
                    loss_adv = bce(fake_logits, real_lbl)

            loss_g = alpha_out * loss_y + beta_cons * loss_cons + gamma_adv * loss_adv

            if feature_matching:
                with torch.no_grad():
                    real_f = model.disc_features(hb.detach(), Yb, Tb)
                fake_f = model.disc_features(hb, Ycf, Tb)
                loss_fm = ((real_f.mean(0) - fake_f.mean(0)) ** 2).mean()
                loss_g += eta_fm * loss_fm

            if gradient_reversal:
                t_logits = model.discriminator(
                    grad_reverse(hb, grl_weight),
                    Yb,
                    Tb,
                )
                loss_grl = bce(t_logits, Tb)
                loss_g += loss_grl

            opt_g.zero_grad()
            loss_g.backward()
            if grad_clip:
                nn.utils.clip_grad_norm_(model.parameters(), grad_clip)
            opt_g.step()
            loss_g_sum += loss_g.item()
            loss_y_sum += loss_y.item()
            loss_cons_sum += loss_cons.item()
            loss_adv_sum += loss_adv.item()
            batch_count += 1

        stats = EpochStats(
            epoch=epoch,
            loss_d=loss_d_sum / max(1, batch_count),
            loss_g=loss_g_sum / max(1, batch_count),
            loss_y=loss_y_sum / max(1, batch_count),
            loss_cons=loss_cons_sum / max(1, batch_count),
            loss_adv=loss_adv_sum / max(1, batch_count),
        )
        if val_data is not None:
            Xv, mu0v, mu1v = (v.to(device) for v in val_data)
            if mu0v.ndim == 1:
                mu0v = mu0v.unsqueeze(-1)
            if mu1v.ndim == 1:
                mu1v = mu1v.unsqueeze(-1)
            val_pehe = evaluate(model, Xv, mu0v, mu1v)
            stats.val_pehe = val_pehe
            if writer:
                writer.add_scalar("val_pehe", val_pehe, epoch)
            metric = val_pehe
        elif risk_data is not None:
            Xr, Tr, Yr = (v.to(device) for v in risk_data)
            with torch.no_grad():
                _, _, _, tau_r = model(Xr)
            metric = _orthogonal_risk(tau_r, Yr, Tr, e_hat_val, mu0_val, mu1_val)
            stats.val_pehe = metric
            if writer:
                writer.add_scalar("val_risk", metric, epoch)
        else:
            metric = stats.loss_g

        if metric < best_val:
            best_val = metric
            epochs_no_improve = 0
            best_state = {
                k: v.detach().cpu().clone() for k, v in model.state_dict().items()
            }
        else:
            epochs_no_improve += 1

        history.append(stats)
        if writer:
            writer.add_scalar("loss/discriminator", stats.loss_d, epoch)
            writer.add_scalar("loss/generator", stats.loss_g, epoch)

        if sched_g:
            if isinstance(sched_g, torch.optim.lr_scheduler.ReduceLROnPlateau):
                metric_s = (
                    stats.val_pehe
                    if (val_data is not None or risk_data is not None)
                    else stats.loss_g
                )
                sched_g.step(metric_s)
            else:
                sched_g.step()
        if sched_d:
            if isinstance(sched_d, torch.optim.lr_scheduler.ReduceLROnPlateau):
                metric_s = (
                    stats.val_pehe
                    if (val_data is not None or risk_data is not None)
                    else stats.loss_d
                )
                sched_d.step(metric_s)
            else:
                sched_d.step()

        if ttur:
            freeze_d = stats.loss_d < 0.3

        if verbose and (epoch % 5 == 0 or epoch == epochs - 1):
            msg = (
                f"epoch {epoch:2d} Ly={stats.loss_y:.3f} "
                f"Lcons={stats.loss_cons:.3f} Ladv={stats.loss_adv:.3f}"
            )
            if val_data is not None:
                msg += f" val_pehe={stats.val_pehe:.3f}"
            elif risk_data is not None:
                msg += f" val_risk={stats.val_pehe:.3f}"
            print(msg)

        if patience > 0 and epochs_no_improve >= patience:
            break

    if writer:
        writer.close()
    if best_state is not None:
        model.load_state_dict(best_state)
    model.eval()
    return (model, history) if return_history else model<|MERGE_RESOLUTION|>--- conflicted
+++ resolved
@@ -55,7 +55,6 @@
     device: str,
     seed: int = 0,
 ) -> tuple[torch.Tensor, torch.Tensor, torch.Tensor]:
-<<<<<<< HEAD
     """Return cross-fitted nuisance predictions.
 
     Args:
@@ -72,9 +71,6 @@
         Tuple ``(e_hat, mu0_hat, mu1_hat)`` with cross-fitted propensity and
         outcome predictions.
     """
-=======
-    """Return cross-fitted nuisance predictions with basic early stopping."""
->>>>>>> a0aa234e
 
     bce = nn.BCELoss()
     mse = nn.MSELoss()
