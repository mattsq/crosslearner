--- conflicted
+++ resolved
@@ -36,8 +36,6 @@
   gradient penalty strength based on discriminator loss
 - Added optional representation drift regularization via
   `rep_consistency_weight` and `rep_momentum`
-<<<<<<< HEAD
+
 - Documented the ``gradient_reversal`` training option with usage guidance
-=======
 - Documented risk-based early stopping with `risk_data` option
->>>>>>> d0d345f4
